precision highp float;

#pragma glslify: noise = require('glsl-noise/simplex/3d')
#pragma glslify: getColourFromPalette = require(../../palette.glsl)

uniform float uScrollZ;

varying float vAlpha;
varying vec3 vWorldPos;
varying vec3 vWorldNormal;
varying float vSeed;
varying float vPlayerHighlight;
varying float vAnswerNumber;

<<<<<<< HEAD
=======
const float ANSWER_MIX = 0.1;
const float NON_ANSWER_MIX = 0.25; // Lower value is more white
>>>>>>> 523ce976
const float DARKEN_FACTOR = 0.66; // 50% darker
const float UP_THRESHOLD = 0.5;  // treat faces with dot(up, normal) >= 0.5 as "up"

void main() {
  // Fade applies to all tiles; discard until fade begins
  if (vAlpha <= 0.001) discard;

  // Determine if this instance sits under an answer tile
  float hasAnswer = step(0.5, vAnswerNumber);

  // Answer tiles: fade-in to 1.0 (no seed-based cap)
  // Non-answer tiles: fade-in but may cap alpha based on seed.
  // Use a branch-reduced approach to avoid nested conditionals.
  float alpha = vAlpha;
  float applyCap = (1.0 - hasAnswer) * step(0.7, vSeed);
  // Map seed from [0.3, 1.0] to maxAlpha [0.6, 1.0]
  float alphaSeed = clamp((vSeed - 0.3) / 0.7, 0.0, 1.0);
  float maxAlpha = mix(0.8, 1.0, alphaSeed);
  alpha = mix(alpha, min(alpha, maxAlpha), applyCap);

  // Distance-based highlight precomputed in vertex shader
  float highlight = vPlayerHighlight;
  vec3 worldPosScaled = vWorldPos * 0.1;

  // Compute noise with slight per-instance offset using seed and scroll offset
  vec3 bgNoisePos = (worldPosScaled + vec3(vSeed * 0.1, -vSeed * 0.1, -uScrollZ * 0.12 ));
  float bgNoise = noise(bgNoisePos);
  float bgInput = clamp(bgNoise * 0.5 + 0.5, 0.0, 1.0);
  vec3 bgColour = getColourFromPalette(bgInput);

    // Use hasAnswer to determine mix amount: 0.16 (no answer) or 0.05 (has answer)
<<<<<<< HEAD
  float mixAmount = mix(0.5, 0.1, hasAnswer);
  vec3 background = mix(vec3(1.0), bgColour, mixAmount);

  if (highlight > 0.01) {
    float highlightNoise = noise(worldPosScaled);
    float highlightInput = clamp(highlightNoise * 0.5 + 0.5, 0.0, 1.0);
    vec3 highlightColour = mix(vec3(1.0), getColourFromPalette(highlightInput), 0.8);
=======
  float mixAmount = mix(NON_ANSWER_MIX, ANSWER_MIX, hasAnswer);
  vec3 background = mix(vec3(1.0), bgColour, mixAmount);

  if (highlight > 0.01) {
    vec3 highlightColour = mix(vec3(1.0), bgColour, 0.95);
>>>>>>> 523ce976
    background = mix(background, highlightColour, highlight);
    // Keep highlight from overriding early fade-in completely; boost slightly.
    alpha = max(alpha, min(1.0, alpha + highlight * 0.5));
  }

  // Darken faces that are not facing world up (y-axis)
  // Sides/bottom get 50% intensity, top stays at 100%
<<<<<<< HEAD

=======
>>>>>>> 523ce976
  float upDot = clamp(dot(normalize(vWorldNormal), vec3(0.0, 1.0, 0.0)), -1.0, 1.0);
  float isFacingUp = step(UP_THRESHOLD, upDot); // 1.0 for mostly-upward faces, 0.0 otherwise
  float shade = mix(DARKEN_FACTOR, 1.0, isFacingUp);
  background *= shade;

  gl_FragColor = vec4(background, alpha);
}<|MERGE_RESOLUTION|>--- conflicted
+++ resolved
@@ -12,11 +12,8 @@
 varying float vPlayerHighlight;
 varying float vAnswerNumber;
 
-<<<<<<< HEAD
-=======
 const float ANSWER_MIX = 0.1;
 const float NON_ANSWER_MIX = 0.25; // Lower value is more white
->>>>>>> 523ce976
 const float DARKEN_FACTOR = 0.66; // 50% darker
 const float UP_THRESHOLD = 0.5;  // treat faces with dot(up, normal) >= 0.5 as "up"
 
@@ -48,21 +45,11 @@
   vec3 bgColour = getColourFromPalette(bgInput);
 
     // Use hasAnswer to determine mix amount: 0.16 (no answer) or 0.05 (has answer)
-<<<<<<< HEAD
-  float mixAmount = mix(0.5, 0.1, hasAnswer);
-  vec3 background = mix(vec3(1.0), bgColour, mixAmount);
-
-  if (highlight > 0.01) {
-    float highlightNoise = noise(worldPosScaled);
-    float highlightInput = clamp(highlightNoise * 0.5 + 0.5, 0.0, 1.0);
-    vec3 highlightColour = mix(vec3(1.0), getColourFromPalette(highlightInput), 0.8);
-=======
   float mixAmount = mix(NON_ANSWER_MIX, ANSWER_MIX, hasAnswer);
   vec3 background = mix(vec3(1.0), bgColour, mixAmount);
 
   if (highlight > 0.01) {
     vec3 highlightColour = mix(vec3(1.0), bgColour, 0.95);
->>>>>>> 523ce976
     background = mix(background, highlightColour, highlight);
     // Keep highlight from overriding early fade-in completely; boost slightly.
     alpha = max(alpha, min(1.0, alpha + highlight * 0.5));
@@ -70,10 +57,6 @@
 
   // Darken faces that are not facing world up (y-axis)
   // Sides/bottom get 50% intensity, top stays at 100%
-<<<<<<< HEAD
-
-=======
->>>>>>> 523ce976
   float upDot = clamp(dot(normalize(vWorldNormal), vec3(0.0, 1.0, 0.0)), -1.0, 1.0);
   float isFacingUp = step(UP_THRESHOLD, upDot); // 1.0 for mostly-upward faces, 0.0 otherwise
   float shade = mix(DARKEN_FACTOR, 1.0, isFacingUp);

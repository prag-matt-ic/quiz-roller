--- conflicted
+++ resolved
@@ -87,22 +87,6 @@
 
 export default UI
 
-<<<<<<< HEAD
-const SplashUI: FC<{ transitionStatus: TransitionStatus }> = () => {
-  const goToStage = useGameStore((s) => s.goToStage)
-  return (
-    <div className="pointer-events-auto fixed top-1/2 left-1/2 -translate-x-1/2 -translate-y-1/2">
-      <p className="mt-2 text-sm text-white/80">
-        Roll onto a topic tile to begin, then answer questions by rolling into the correct
-        answer. Avoid wrong answers!
-      </p>
-      <button
-        className="ui-fade-in flex cursor-pointer items-center gap-3 rounded-full border border-white/20 bg-linear-90 from-white/5 to-white/15 px-5 py-2.5 text-xl font-medium text-white opacity-0 shadow-xl shadow-white/5 backdrop-blur-sm hover:from-black/20 hover:to-black/5"
-        onClick={() => goToStage(Stage.ENTRY)}>
-        <PlayIcon className="size-6" strokeWidth={1.5} />
-        BEGIN
-      </button>
-=======
 export const SplashUI: FC<{ transitionStatus: TransitionStatus }> = () => {
   const goToStage = useGameStore((s) => s.goToStage)
 
@@ -195,43 +179,17 @@
           Tip: stay centred on narrow paths and read gem questions carefully.
         </p>
       </div>
->>>>>>> 15466aaf
     </div>
   )
 }
 
 const PlayingUI: FC<{ transitionStatus: TransitionStatus }> = () => {
   const confirmedAnswers = useGameStore((s) => s.confirmedAnswers)
-<<<<<<< HEAD
-  const currentDifficulty = useGameStore((s) => s.currentDifficulty)
-=======
   const difficulty = useGameStore((s) => s.currentDifficulty)
->>>>>>> 15466aaf
   const distanceRows = useGameStore((s) => s.distanceRows)
 
   const correctCount = confirmedAnswers.reduce(
     (acc, a) => acc + (a.answer.isCorrect ? 1 : 0),
-<<<<<<< HEAD
-    0,
-  )
-  const diff = Math.max(0, Math.min(10, currentDifficulty))
-  const difficultyLabel = getDifficultyLabel(diff)
-
-  return (
-    <section className="pointer-events-none fixed top-4 right-4 z-50 text-white select-none">
-      <div className="mb-2 rounded-full border border-white/15 bg-black/40 px-4 py-2 text-sm backdrop-blur">
-        <span className="opacity-80">Distance</span>{' '}
-        <span className="font-mono text-white">{distanceRows}</span>
-      </div>
-      <div className="rounded-full border border-white/15 bg-black/40 px-4 py-2 text-sm backdrop-blur">
-        <span className="opacity-80">Correct</span>{' '}
-        <span className="font-mono text-white">{correctCount}</span>
-        <span className="mx-2 opacity-30">•</span>
-        <span className="opacity-80">Difficulty</span>{' '}
-        <span className="font-mono text-white">{diff}/10</span>
-        <span className="ml-2 text-white/80">({difficultyLabel})</span>
-      </div>
-=======
     -1, // First question is the topic, not counted
   )
 
@@ -276,7 +234,6 @@
         heading: 'Distance',
         content: <span className="text-xl font-extrabold">{distanceRows}</span>,
       })}
->>>>>>> 15466aaf
     </section>
   )
 }

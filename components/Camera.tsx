--- conflicted
+++ resolved
@@ -33,11 +33,7 @@
   [Stage.HOME]: {
     position: { x: 0, y: 8, z: 5 },
     target: { x: 0, y: 0, z: 0 },
-<<<<<<< HEAD
-    zoom: 1.0,
-=======
     zoom: 0.8,
->>>>>>> 1023e7fb
   },
   [Stage.INTRO]: TERRAIN_CONFIG,
   [Stage.QUESTION]: {
